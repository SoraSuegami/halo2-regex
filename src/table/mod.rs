--- conflicted
+++ resolved
@@ -9,19 +9,11 @@
 use std::io::{BufRead, BufReader};
 use std::str::FromStr;
 
-<<<<<<< HEAD
 // struct Sizes {
 //     RANGE: usize,
 //     NUM_BITS: usize,
 //     LOOKUP_RANGE: usize,
 // }
-=======
-struct Sizes {
-    RANGE: usize,
-    NUM_BITS: usize,
-    LOOKUP_RANGE: usize,
-}
->>>>>>> bf0e8ed3
 
 /// A lookup table of values from 0..RANGE.
 #[derive(Debug, Clone)]
@@ -33,32 +25,7 @@
 }
 
 impl<F: PrimeField> TransitionTableConfig<F> {
-<<<<<<< HEAD
     pub fn configure(meta: &mut ConstraintSystem<F>) -> Self {
-=======
-    pub(super) fn read_2d_array<T>(&self, file_path: &str) -> Vec<Vec<T>>
-    where
-        T: FromStr,
-        <T as FromStr>::Err: std::fmt::Debug,
-    {
-        let file = File::open(file_path).unwrap();
-        let reader = BufReader::new(file);
-        let mut array = Vec::new();
-
-        for line in reader.lines() {
-            let line = line.unwrap();
-            let elements: Vec<T> = line
-                .split_whitespace()
-                .map(|s| s.parse().unwrap())
-                .collect();
-            array.push(elements);
-        }
-
-        array
-    }
-
-    pub(super) fn configure(meta: &mut ConstraintSystem<F>) -> Self {
->>>>>>> bf0e8ed3
         let prev_state = meta.lookup_table_column();
         let next_state = meta.lookup_table_column();
         let character = meta.lookup_table_column();
@@ -71,21 +38,14 @@
         }
     }
 
-    pub fn load(
-        &self,
-        layouter: &mut impl Layouter<F>,
-        lookup_filepath: &str,
-    ) -> Result<(), Error> {
+    pub fn load(&self, layouter: &mut impl Layouter<F>, lookups: &[&[u64]]) -> Result<(), Error> {
         layouter.assign_table(
             || "load transition table",
             |mut table| {
-<<<<<<< HEAD
-                let mut array = read_2d_array::<u64>(lookup_filepath);
-=======
-                let mut array = self.read_2d_array::<i32>("./src/halo2_regex_lookup_body.txt");
->>>>>>> bf0e8ed3
+                let mut array = lookups.to_vec();
                 // Append [0, 0, 0] to array
-                array.push(vec![0, 0, 0]);
+                let dummy_lookup = vec![0, 0, 0];
+                array.push(&dummy_lookup);
                 // print!("Array: {:?}", array);
                 let mut offset = 0;
                 for row in array {
@@ -116,7 +76,7 @@
     }
 }
 
-fn read_2d_array<T>(file_path: &str) -> Vec<Vec<T>>
+pub fn read_2d_array<T>(file_path: &str) -> Vec<Vec<T>>
 where
     T: FromStr,
     <T as FromStr>::Err: std::fmt::Debug,
